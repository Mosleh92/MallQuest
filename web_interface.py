--- conflicted
+++ resolved
@@ -31,9 +31,9 @@
 input_validator = InputValidator()
 rate_limiter = RateLimiter()
 performance_manager = PerformanceManager()
-<<<<<<< HEAD
+<codex/add-coin-duel-functionality-to-project
 coin_duel_manager = CoinDuelManager(mall_system)
-=======
+
 milestone_rewards = MilestoneRewards()
 
 # Inject translation function into templates
@@ -52,7 +52,7 @@
         data = translator.translations.get(lang, {})
     session['lang'] = lang
     return jsonify(data)
->>>>>>> ea4f86be
+main
 
 # -----------------------------
 # AUTHENTICATION ROUTES
@@ -284,12 +284,12 @@
 
     user.login()
     dashboard_data = mall_system.get_user_dashboard(user_id)
-<<<<<<< HEAD
+ codex/add-coin-duel-functionality-to-project
     return render_template('player_dashboard.html',
                          user=user,
                          dashboard=dashboard_data,
-                         duels=coin_duel_manager.get_user_duels(user_id))
-=======
+                        duels=coin_duel_manager.get_user_duels(user_id))
+
     milestone_rewards.update_progress(user_id, user.xp)
     available_milestones = milestone_rewards.get_available_milestones(user_id)
 
@@ -297,7 +297,7 @@
                          user=user,
                          dashboard=dashboard_data,
                          milestones=available_milestones)
->>>>>>> ea4f86be
+ main
 
 @app.route('/admin')
 def admin_dashboard():
