--- conflicted
+++ resolved
@@ -1251,7 +1251,7 @@
         # Add sample events
         self.event_scheduler.add_event("Summer Sale", "2024-06-01", "2024-06-30", 1.5, ["Summer Coins"])
         self.event_scheduler.add_event("Back to School", "2024-08-15", "2024-09-15", 1.3, ["School Supplies"])
-<<<<<<< HEAD
+ codex/add-flash_events.py-for-time-bound-events
         self.flash_event_admin.define_zone("center_court", (0.0, 0.0), 50.0)
         self.flash_event_admin.schedule_event(
             "Weekend Blast",
@@ -1295,7 +1295,7 @@
         """Admin interface to schedule flash events."""
         self.flash_event_admin.schedule_event(name, start, end, zone_ids, multiplier)
 
-=======
+
 
     def log_event(self, event_type: str, details: dict):
         """Record system events for auditing and analytics."""
@@ -1325,7 +1325,7 @@
         })
         return {'winner': winner_id, 'loser': loser_id, 'reward': reward}
     
->>>>>>> e8e91363
+ main
     def create_user(self, user_id: str, language: str = "en") -> User:
         """Create a new user with smart caching"""
         if SMART_CACHE_AVAILABLE:
